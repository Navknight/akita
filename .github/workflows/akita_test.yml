--- conflicted
+++ resolved
@@ -73,13 +73,8 @@
   akita_unit_test:
     name: Akita Unit Test
     needs: akita_compile
-<<<<<<< HEAD
-    runs-on: ubuntu-latest
-      # group: Marin
-=======
     runs-on:
       group: Github-Large-Runners
->>>>>>> 92fc3dfa
     steps:
       - name: Checkout
         uses: actions/checkout@v2
